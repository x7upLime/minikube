--- conflicted
+++ resolved
@@ -26,11 +26,7 @@
       --apiserver-names strings           A set of apiserver names which are used in the generated certificate for kubernetes.  This can be used if you want to make the apiserver available from outside the machine
       --apiserver-port int                The apiserver listening port (default 8443)
       --auto-update-drivers               If set, automatically updates drivers to the latest version. Defaults to true. (default true)
-<<<<<<< HEAD
-      --base-image string                 The base image to use for docker/podman drivers. Intended for local development. (default "gcr.io/k8s-minikube/kicbase-builds:v0.0.39-1686675164-15452@sha256:1b5dd777e073cc98bda2dc463cdc550cd7c5b3dcdbff2b89d285943191470e34")
-=======
       --base-image string                 The base image to use for docker/podman drivers. Intended for local development. (default "gcr.io/k8s-minikube/kicbase-builds:v0.0.39-1688681246-16834@sha256:849205234efc46da016f3a964268d7c76363fc521532c280d0e8a6bf1cc393b5")
->>>>>>> eeddc24f
       --binary-mirror string              Location to fetch kubectl, kubelet, & kubeadm binaries from.
       --cache-images                      If true, cache docker images for the current bootstrapper and load them into the machine. Always false with --driver=none. (default true)
       --cert-expiration duration          Duration until minikube certificate expiration, defaults to three years (26280h). (default 26280h0m0s)
