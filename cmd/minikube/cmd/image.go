/*
Copyright 2017 The Kubernetes Authors All rights reserved.

Licensed under the Apache License, Version 2.0 (the "License");
you may not use this file except in compliance with the License.
You may obtain a copy of the License at

    http://www.apache.org/licenses/LICENSE-2.0

Unless required by applicable law or agreed to in writing, software
distributed under the License is distributed on an "AS IS" BASIS,
WITHOUT WARRANTIES OR CONDITIONS OF ANY KIND, either express or implied.
See the License for the specific language governing permissions and
limitations under the License.
*/

package cmd

import (
	"io"
	"io/ioutil"
	"net/url"
	"os"
	"path/filepath"
	"runtime"
	"strings"

	"github.com/spf13/cobra"
	"github.com/spf13/viper"
	"k8s.io/minikube/pkg/minikube/config"
	"k8s.io/minikube/pkg/minikube/exit"
	"k8s.io/minikube/pkg/minikube/image"
	"k8s.io/minikube/pkg/minikube/machine"
	"k8s.io/minikube/pkg/minikube/reason"
	docker "k8s.io/minikube/third_party/go-dockerclient"
)

// imageCmd represents the image command
var imageCmd = &cobra.Command{
	Use:   "image COMMAND",
	Short: "Manage images",
}

var (
	pull       bool
	imgDaemon  bool
	imgRemote  bool
	overwrite  bool
	tag        string
	push       bool
	dockerFile string
	buildEnv   []string
	buildOpt   []string
)

func saveFile(r io.Reader) (string, error) {
	tmp, err := ioutil.TempFile("", "build.*.tar")
	if err != nil {
		return "", err
	}
	_, err = io.Copy(tmp, r)
	if err != nil {
		return "", err
	}
	err = tmp.Close()
	if err != nil {
		return "", err
	}
	return tmp.Name(), nil
}

// loadImageCmd represents the image load command
var loadImageCmd = &cobra.Command{
	Use:     "load IMAGE | ARCHIVE | -",
	Short:   "Load a image into minikube",
	Long:    "Load a image into minikube",
	Example: "minikube image load image\nminikube image load image.tar",
	Run: func(cmd *cobra.Command, args []string) {
		if len(args) == 0 {
			exit.Message(reason.Usage, "Please provide an image in your local daemon to load into minikube via <minikube image load IMAGE_NAME>")
		}
		// Cache and load images into container runtime
		profile, err := config.LoadProfile(viper.GetString(config.ProfileName))
		if err != nil {
			exit.Error(reason.Usage, "loading profile", err)
		}

		if pull {
			// Pull image from remote registry, without doing any caching except in container runtime.
			// This is similar to daemon.Image but it is done by the container runtime in the cluster.
			if err := machine.PullImages(args, profile); err != nil {
				exit.Error(reason.GuestImageLoad, "Failed to pull image", err)
			}
			return
		}

		var local bool
		if imgRemote || imgDaemon {
			local = false
		} else {
			for _, img := range args {
				if img == "-" { // stdin
					local = true
					imgDaemon = false
					imgRemote = false
				} else if strings.HasPrefix(img, "/") || strings.HasPrefix(img, ".") {
					local = true
					imgDaemon = false
					imgRemote = false
				} else if _, err := os.Stat(img); err == nil {
					local = true
					imgDaemon = false
					imgRemote = false
				}
			}

			if !local {
				imgDaemon = true
				imgRemote = true
			}
		}

		if args[0] == "-" {
			tmp, err := saveFile(os.Stdin)
			if err != nil {
				exit.Error(reason.GuestImageLoad, "Failed to save stdin", err)
			}
			args = []string{tmp}
		}

		if imgDaemon || imgRemote {
			image.UseDaemon(imgDaemon)
			image.UseRemote(imgRemote)
			if err := machine.CacheAndLoadImages(args, []*config.Profile{profile}, overwrite); err != nil {
				exit.Error(reason.GuestImageLoad, "Failed to load image", err)
			}
		} else if local {
			// Load images from local files, without doing any caching or checks in container runtime
			// This is similar to tarball.Image but it is done by the container runtime in the cluster.
			if err := machine.DoLoadImages(args, []*config.Profile{profile}, "", overwrite); err != nil {
				exit.Error(reason.GuestImageLoad, "Failed to load image", err)
			}
		}
	},
}

func readFile(w io.Writer, tmp string) error {
	r, err := os.Open(tmp)
	if err != nil {
		return err
	}
	_, err = io.Copy(w, r)
	if err != nil {
		return err
	}
	err = r.Close()
	if err != nil {
		return err
	}
	return nil
}

// saveImageCmd represents the image load command
var saveImageCmd = &cobra.Command{
	Use:     "save IMAGE [ARCHIVE | -]",
	Short:   "Save a image from minikube",
	Long:    "Save a image from minikube",
	Example: "minikube image save image\nminikube image save image image.tar",
	Run: func(cmd *cobra.Command, args []string) {
		if len(args) == 0 {
			exit.Message(reason.Usage, "Please provide an image in the container runtime to save from minikube via <minikube image save IMAGE_NAME>")
		}
		// Save images from container runtime
		profile, err := config.LoadProfile(viper.GetString(config.ProfileName))
		if err != nil {
			exit.Error(reason.Usage, "loading profile", err)
		}

		if len(args) > 1 {
			output = args[1]

			if args[1] == "-" {
				tmp, err := ioutil.TempFile("", "image.*.tar")
				if err != nil {
					exit.Error(reason.GuestImageSave, "Failed to get temp", err)
				}
				tmp.Close()
				output = tmp.Name()
			}

			if err := machine.DoSaveImages([]string{args[0]}, output, []*config.Profile{profile}, ""); err != nil {
				exit.Error(reason.GuestImageSave, "Failed to save image", err)
			}

			if args[1] == "-" {
				err := readFile(os.Stdout, output)
				if err != nil {
					exit.Error(reason.GuestImageSave, "Failed to read temp", err)
				}
				os.Remove(output)
			}
		} else {
			if err := machine.SaveAndCacheImages([]string{args[0]}, []*config.Profile{profile}); err != nil {
				exit.Error(reason.GuestImageSave, "Failed to save image", err)
			}
			if imgDaemon || imgRemote {
				image.UseDaemon(imgDaemon)
				image.UseRemote(imgRemote)
				err := image.UploadCachedImage(args[0])
				if err != nil {
					exit.Error(reason.GuestImageSave, "Failed to save image", err)
				}
			}
		}
	},
}

var removeImageCmd = &cobra.Command{
	Use:   "rm IMAGE [IMAGE...]",
	Short: "Remove one or more images",
	Example: `
$ minikube image rm image busybox

$ minikube image unload image busybox
`,
	Args:    cobra.MinimumNArgs(1),
	Aliases: []string{"remove", "unload"},
	Run: func(cmd *cobra.Command, args []string) {
		profile, err := config.LoadProfile(viper.GetString(config.ProfileName))
		if err != nil {
			exit.Error(reason.Usage, "loading profile", err)
		}
		if err := machine.RemoveImages(args, profile); err != nil {
			exit.Error(reason.GuestImageRemove, "Failed to remove image", err)
		}
	},
}

var pullImageCmd = &cobra.Command{
	Use:   "pull",
	Short: "Pull images",
	Example: `
$ minikube image pull busybox
`,
	Run: func(cmd *cobra.Command, args []string) {
		profile, err := config.LoadProfile(viper.GetString(config.ProfileName))
		if err != nil {
			exit.Error(reason.Usage, "loading profile", err)
		}

		if err := machine.PullImages(args, profile); err != nil {
			exit.Error(reason.GuestImagePull, "Failed to pull images", err)
		}
	},
}

func createTar(dir string) (string, error) {
	tar, err := docker.CreateTarStream(dir, dockerFile)
	if err != nil {
		return "", err
	}
	return saveFile(tar)
}

// buildImageCmd represents the image build command
var buildImageCmd = &cobra.Command{
	Use:     "build PATH | URL | -",
	Short:   "Build a container image in minikube",
	Long:    "Build a container image, using the container runtime.",
	Example: `minikube image build .`,
	Run: func(cmd *cobra.Command, args []string) {
		if len(args) < 1 {
			exit.Message(reason.Usage, "Please provide a path or url to build")
		}
		// Build images into container runtime
		profile, err := config.LoadProfile(viper.GetString(config.ProfileName))
		if err != nil {
			exit.Error(reason.Usage, "loading profile", err)
		}

		img := args[0]
		var tmp string
		if img == "-" {
			tmp, err = saveFile(os.Stdin)
			if err != nil {
				exit.Error(reason.GuestImageBuild, "Failed to save stdin", err)
			}
			img = tmp
		} else {
			// If it is an URL, pass it as-is
			u, err := url.Parse(img)
			local := err == nil && u.Scheme == "" && u.Host == ""
			if runtime.GOOS == "windows" && filepath.VolumeName(img) != "" {
				local = true
			}
			if local {
				// If it's a directory, tar it
				info, err := os.Stat(img)
				if err == nil && info.IsDir() {
					tmp, err := createTar(img)
					if err != nil {
						exit.Error(reason.GuestImageBuild, "Failed to save dir", err)
					}
					img = tmp
				}
				// Otherwise, assume it's a tar
			}
		}
		if err := machine.BuildImage(img, dockerFile, tag, push, buildEnv, buildOpt, []*config.Profile{profile}); err != nil {
			exit.Error(reason.GuestImageBuild, "Failed to build image", err)
		}
		if tmp != "" {
			os.Remove(tmp)
		}
	},
}

var listImageCmd = &cobra.Command{
	Use:   "ls",
	Short: "List images",
	Example: `
$ minikube image ls
`,
	Aliases: []string{"list"},
	Run: func(cmd *cobra.Command, args []string) {
		profile, err := config.LoadProfile(viper.GetString(config.ProfileName))
		if err != nil {
			exit.Error(reason.Usage, "loading profile", err)
		}

		if err := machine.ListImages(profile); err != nil {
			exit.Error(reason.GuestImageList, "Failed to list images", err)
		}
	},
}

var tagImageCmd = &cobra.Command{
	Use:   "tag",
	Short: "Tag images",
	Example: `
$ minikube image tag source target
`,
	Aliases: []string{"list"},
	Run: func(cmd *cobra.Command, args []string) {
		if len(args) != 2 {
			exit.Message(reason.Usage, "Please provide source and target image")
		}
		profile, err := config.LoadProfile(viper.GetString(config.ProfileName))
		if err != nil {
			exit.Error(reason.Usage, "loading profile", err)
		}

		if err := machine.TagImage(profile, args[0], args[1]); err != nil {
			exit.Error(reason.GuestImageTag, "Failed to tag images", err)
		}
	},
}

<<<<<<< HEAD
=======
var pushImageCmd = &cobra.Command{
	Use:   "push",
	Short: "Push images",
	Example: `
$ minikube image push busybox
`,
	Run: func(cmd *cobra.Command, args []string) {
		profile, err := config.LoadProfile(viper.GetString(config.ProfileName))
		if err != nil {
			exit.Error(reason.Usage, "loading profile", err)
		}

		if err := machine.PushImages(args, profile); err != nil {
			exit.Error(reason.GuestImagePush, "Failed to push images", err)
		}
	},
}

>>>>>>> 6584abae
func init() {
	loadImageCmd.Flags().BoolVarP(&pull, "pull", "", false, "Pull the remote image (no caching)")
	loadImageCmd.Flags().BoolVar(&imgDaemon, "daemon", false, "Cache image from docker daemon")
	loadImageCmd.Flags().BoolVar(&imgRemote, "remote", false, "Cache image from remote registry")
	loadImageCmd.Flags().BoolVar(&overwrite, "overwrite", true, "Overwrite image even if same image:tag name exists")
	imageCmd.AddCommand(loadImageCmd)
	imageCmd.AddCommand(removeImageCmd)
	imageCmd.AddCommand(pullImageCmd)
	buildImageCmd.Flags().StringVarP(&tag, "tag", "t", "", "Tag to apply to the new image (optional)")
	buildImageCmd.Flags().BoolVarP(&push, "push", "", false, "Push the new image (requires tag)")
	buildImageCmd.Flags().StringVarP(&dockerFile, "file", "f", "", "Path to the Dockerfile to use (optional)")
	buildImageCmd.Flags().StringArrayVar(&buildEnv, "build-env", nil, "Environment variables to pass to the build. (format: key=value)")
	buildImageCmd.Flags().StringArrayVar(&buildOpt, "build-opt", nil, "Specify arbitrary flags to pass to the build. (format: key=value)")
	imageCmd.AddCommand(buildImageCmd)
	saveImageCmd.Flags().BoolVar(&imgDaemon, "daemon", false, "Cache image to docker daemon")
	saveImageCmd.Flags().BoolVar(&imgRemote, "remote", false, "Cache image to remote registry")
	imageCmd.AddCommand(saveImageCmd)
	imageCmd.AddCommand(listImageCmd)
	imageCmd.AddCommand(tagImageCmd)
<<<<<<< HEAD
=======
	imageCmd.AddCommand(pushImageCmd)
>>>>>>> 6584abae
}<|MERGE_RESOLUTION|>--- conflicted
+++ resolved
@@ -356,8 +356,6 @@
 	},
 }
 
-<<<<<<< HEAD
-=======
 var pushImageCmd = &cobra.Command{
 	Use:   "push",
 	Short: "Push images",
@@ -376,7 +374,6 @@
 	},
 }
 
->>>>>>> 6584abae
 func init() {
 	loadImageCmd.Flags().BoolVarP(&pull, "pull", "", false, "Pull the remote image (no caching)")
 	loadImageCmd.Flags().BoolVar(&imgDaemon, "daemon", false, "Cache image from docker daemon")
@@ -396,8 +393,5 @@
 	imageCmd.AddCommand(saveImageCmd)
 	imageCmd.AddCommand(listImageCmd)
 	imageCmd.AddCommand(tagImageCmd)
-<<<<<<< HEAD
-=======
 	imageCmd.AddCommand(pushImageCmd)
->>>>>>> 6584abae
 }