--- conflicted
+++ resolved
@@ -23,11 +23,12 @@
 	"path/filepath"
 	"strconv"
 
-	"github.com/docker/machine/libmachine"
 	"github.com/docker/machine/libmachine/mcnerror"
 	"github.com/golang/glog"
-	"github.com/mitchellh/go-ps"
+	ps "github.com/mitchellh/go-ps"
 	"github.com/pkg/errors"
+
+	"github.com/docker/machine/libmachine"
 	"github.com/spf13/cobra"
 	"github.com/spf13/viper"
 	cmdcfg "k8s.io/minikube/cmd/minikube/cmd/config"
@@ -41,14 +42,12 @@
 	"k8s.io/minikube/pkg/minikube/out"
 )
 
-<<<<<<< HEAD
+var deleteAll bool
+
 const (
 	purge    = "purge"
 	forcedelete = "forcedelete"
 )
-=======
-var deleteAll bool
->>>>>>> 56a23cab
 
 // deleteCmd represents the delete command
 var deleteCmd = &cobra.Command{
@@ -59,15 +58,6 @@
 	Run: runDelete,
 }
 
-<<<<<<< HEAD
-func init() {
-	deleteCmd.Flags().Bool(purge, false, "Set this flag to delete the '.minikube' folder from your user directory. This will prompt for confirmation.")
-	deleteCmd.Flags().Bool(forcedelete, false, "Set this flag to delete all configurations and profiles")
-
-	if err := viper.BindPFlags(deleteCmd.Flags()); err != nil {
-		exit.WithError("unable to bind flags", err)
-	}
-=======
 type typeOfError int
 
 const (
@@ -83,7 +73,15 @@
 
 func (error DeletionError) Error() string {
 	return error.Err.Error()
->>>>>>> 56a23cab
+}
+
+func init() {
+	deleteCmd.Flags().Bool(purge, false, "Set this flag to delete the '.minikube' folder from your user directory. This will prompt for confirmation.")
+	deleteCmd.Flags().Bool(forcedelete, false, "Set this flag to delete all configurations and profiles")
+
+	if err := viper.BindPFlags(deleteCmd.Flags()); err != nil {
+		exit.WithError("unable to bind flags", err)
+	}
 }
 
 // runDelete handles the executes the flow of "minikube delete"
@@ -91,27 +89,9 @@
 	if len(args) > 0 {
 		exit.UsageT("Usage: minikube delete")
 	}
-<<<<<<< HEAD
-
-	validProfiles, _, err := pkg_config.ListProfiles()
-
-	// Check if the purge flag has been set but the force flag hasn't been set in case there are multiple profiles to delete.
-	// If the following condition is not met, error out.
-	glog.Infof("%v", viper.IsSet(forcedelete))
-	glog.Infof("%v", viper.GetBool(forcedelete))
-	if err == nil && viper.GetBool(purge) && len(validProfiles) > 1 && !viper.GetBool(forcedelete) {
-		out.T(out.Embarrassed, "Multiple minikube profiles were found - ")
-		for _, p := range validProfiles {
-			out.T(out.Notice,"    - {{.profileName}}", out.V{"profileName":p.Name})
-		}
-		out.T(out.Notice, "Please use the {{.forceFlag}} to delete all of the configuration and the profiles.", out.V{"forceFlag":forcedelete})
-		return
-	}
-
-	// Perform all the procedure for each of the profiles which are available.
-	// For example, what if there are multiple profiles with multiple clusters running?
-	for _, p := range validProfiles {
-		deleteProfile(p.Name)
+	profileFlag, err := cmd.Flags().GetString("profile")
+	if err != nil {
+		exit.WithError("Could not get profile flag", err)
 	}
 
 	// If the purge flag is set, go ahead and delete the .minikube directory.
@@ -121,20 +101,6 @@
 			exit.WithError("unable to delete minikube config folder", err)
 		}
 		out.T(out.Crushed, "Successfully purged minikube directory located at - [{{.minikubeDirectory}}]", out.V{"minikubeDirectory":localpath.MiniPath()})
-	}
-}
-
-func deleteProfile (profile string) {
-	glog.Infof("Setting current profile to -- %v", profile)
-	err := cmdcfg.Set(pkg_config.MachineProfile, profile)
-	if err != nil {
-		exit.WithError("Setting profile failed", err)
-	}
-	glog.Infof("Successfully set profile to -- %v", profile)
-=======
-	profileFlag, err := cmd.Flags().GetString("profile")
-	if err != nil {
-		exit.WithError("Could not get profile flag", err)
 	}
 
 	if deleteAll {
@@ -199,7 +165,6 @@
 
 func deleteProfile(profile *pkg_config.Profile) error {
 	viper.Set(pkg_config.MachineProfile, profile.Name)
->>>>>>> 56a23cab
 
 	api, err := machine.NewAPIClient()
 	if err != nil {
@@ -355,15 +320,6 @@
 			exit.WithError("Unable to remove machine directory: %v", err)
 		}
 	}
-
-	profileDir := filepath.Join(localpath.MiniPath(), "profiles", profile)
-	if _, err := os.Stat(profileDir); err == nil {
-		out.T(out.DeletingHost, `Removing {{.directory}} ...`, out.V{"directory": profileDir})
-		err := os.RemoveAll(profileDir)
-		if err != nil {
-			exit.WithError("Unable to remove machine directory: %v", err)
-		}
-	}
 }
 
 // killMountProcess kills the mount process, if it is running
