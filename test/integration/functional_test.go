--- conflicted
+++ resolved
@@ -169,8 +169,6 @@
 	}
 }
 
-<<<<<<< HEAD
-=======
 // validateAddonManager asserts that the kube-addon-manager pod is deployed properly
 func validateAddonManager(ctx context.Context, t *testing.T, profile string) {
 	// If --wait=false, this may take a couple of minutes
@@ -179,7 +177,6 @@
 	}
 }
 
->>>>>>> 2d97a0d3
 // validateComponentHealth asserts that all Kubernetes components are healthy
 func validateComponentHealth(ctx context.Context, t *testing.T, profile string) {
 	rr, err := Run(t, exec.CommandContext(ctx, "kubectl", "--context", profile, "get", "cs", "-o=json"))
