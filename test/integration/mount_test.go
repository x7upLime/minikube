// +build integration

/*
Copyright 2016 The Kubernetes Authors All rights reserved.

Licensed under the Apache License, Version 2.0 (the "License");
you may not use this file except in compliance with the License.
You may obtain a copy of the License at

    http://www.apache.org/licenses/LICENSE-2.0

Unless required by applicable law or agreed to in writing, software
distributed under the License is distributed on an "AS IS" BASIS,
WITHOUT WARRANTIES OR CONDITIONS OF ANY KIND, either express or implied.
See the License for the specific language governing permissions and
limitations under the License.
*/

package integration

import (
	"fmt"
	"io/ioutil"
	"os"
	"path/filepath"
	"strings"
	"testing"
	"time"

	"k8s.io/apimachinery/pkg/labels"
	pkgutil "k8s.io/minikube/pkg/util"
	"k8s.io/minikube/test/integration/util"
)

func testMounting(t *testing.T) {
	t.Parallel()
	if strings.Contains(*args, "--vm-driver=none") {
		t.Skip("skipping test for none driver as it does not need mount")
	}
	minikubeRunner := NewMinikubeRunner(t)

	tempDir, err := ioutil.TempDir("", "mounttest")
	if err != nil {
		t.Fatalf("Unexpected error while creating tempDir: %v", err)
	}
	defer os.RemoveAll(tempDir)

	mountCmd := fmt.Sprintf("mount %s:/mount-9p", tempDir)
<<<<<<< HEAD
	cmd := minikubeRunner.RunDaemon(mountCmd)
	defer cmd.Process.Kill()
=======
	cmd, _ := minikubeRunner.RunDaemon(mountCmd)
	defer func() {
		err := cmd.Process.Kill()
		if err != nil {
			t.Logf("Failed to kill mount command: %v", err)
		}
	}()
>>>>>>> ae9f4b20

	kubectlRunner := util.NewKubectlRunner(t)
	podName := "busybox-mount"
	podPath, _ := filepath.Abs("testdata/busybox-mount-test.yaml")

	// Write file in mounted dir from host
	expected := "test\n"
	files := []string{"fromhost", "fromhostremove"}
	for _, file := range files {
		path := filepath.Join(tempDir, file)
		err = ioutil.WriteFile(path, []byte(expected), 0644)
		if err != nil {
			t.Fatalf("Unexpected error while writing file %s: %v", path, err)
		}
	}

	// Create the pods we need outside the main test loop.
	setupTest := func() error {
		if _, err := kubectlRunner.RunCommand([]string{"create", "-f", podPath}); err != nil {
			return err
		}
		return nil
	}
	defer kubectlRunner.RunCommand([]string{"delete", "-f", podPath})

	if err := util.Retry(t, setupTest, 5*time.Second, 40); err != nil {
		t.Fatal("mountTest failed with error:", err)
	}

	client, err := pkgutil.GetClient()
	if err != nil {
		t.Fatalf("getting kubernetes client: %v", err)
	}
	selector := labels.SelectorFromSet(labels.Set(map[string]string{"integration-test": "busybox-mount"}))
	if err := pkgutil.WaitForPodsWithLabelRunning(client, "default", selector); err != nil {
		t.Fatalf("Error waiting for busybox mount pod to be up: %v", err)
	}

	mountTest := func() error {
		path := filepath.Join(tempDir, "frompod")
		out, err := ioutil.ReadFile(path)
		if err != nil {
			return err
		}
		// test that file written from pod can be read from host echo test > /mount-9p/frompod; in pod
		if string(out) != expected {
			t.Fatalf("Expected file %s to contain text %s, was %s.", path, expected, out)
		}

		// test that file written from host was read in by the pod via cat /mount-9p/fromhost;
		if out, err = kubectlRunner.RunCommand([]string{"logs", podName}); err != nil {
			return err
		}
		if string(out) != expected {
			t.Fatalf("Expected file %s to contain text %s, was %s.", path, expected, out)
		}

		// test that fromhostremove was deleted by the pod from the mount via rm /mount-9p/fromhostremove
		path = filepath.Join(tempDir, "fromhostremove")
		if _, err := os.Stat(path); err == nil {
			t.Fatalf("Expected file %s to be removed", path)
		}

		// test that frompodremove can be deleted on the host
		path = filepath.Join(tempDir, "frompodremove")
		if err := os.Remove(path); err != nil {
			t.Fatalf("Unexpected error removing file %s: %v", path, err)
		}

		return nil
	}
	if err := util.Retry(t, mountTest, 5*time.Second, 40); err != nil {
		t.Fatalf("mountTest failed with error: %v", err)
	}

}<|MERGE_RESOLUTION|>--- conflicted
+++ resolved
@@ -46,10 +46,6 @@
 	defer os.RemoveAll(tempDir)
 
 	mountCmd := fmt.Sprintf("mount %s:/mount-9p", tempDir)
-<<<<<<< HEAD
-	cmd := minikubeRunner.RunDaemon(mountCmd)
-	defer cmd.Process.Kill()
-=======
 	cmd, _ := minikubeRunner.RunDaemon(mountCmd)
 	defer func() {
 		err := cmd.Process.Kill()
@@ -57,7 +53,6 @@
 			t.Logf("Failed to kill mount command: %v", err)
 		}
 	}()
->>>>>>> ae9f4b20
 
 	kubectlRunner := util.NewKubectlRunner(t)
 	podName := "busybox-mount"
