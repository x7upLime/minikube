/*
Copyright 2020 The Kubernetes Authors All rights reserved.

Licensed under the Apache License, Version 2.0 (the "License");
you may not use this file except in compliance with the License.
You may obtain a copy of the License at

    http://www.apache.org/licenses/LICENSE-2.0

Unless required by applicable law or agreed to in writing, software
distributed under the License is distributed on an "AS IS" BASIS,
WITHOUT WARRANTIES OR CONDITIONS OF ANY KIND, either express or implied.
See the License for the specific language governing permissions and
limitations under the License.
*/

package oci

import (
	"errors"
	"os/exec"
	"strings"

	"github.com/golang/glog"
)

// FailFastError type is an error that could not be solved by trying again
type FailFastError struct {
	Err error
}

func (f *FailFastError) Error() string {
	return f.Err.Error()
}

// ErrWindowsContainers is thrown when docker been configured to run windows containers instead of Linux
var ErrWindowsContainers = &FailFastError{errors.New("docker container type is windows")}

// ErrCPUCountLimit is thrown when docker daemon doesn't have enough CPUs for the requested container
var ErrCPUCountLimit = &FailFastError{errors.New("not enough CPUs is available for container")}

// ErrIPinUse is thrown when the container been given an IP used by another container
var ErrIPinUse = &FailFastError{errors.New("can't create with that IP, address already in use")}

// ErrExitedUnexpectedly is thrown when container is created/started without error but later it exists and it's status is not running anymore.
var ErrExitedUnexpectedly = errors.New("container exited unexpectedly")

// ErrDaemonInfo is thrown when docker/podman info is failing or not responding
var ErrDaemonInfo = errors.New("daemon info not responding")

<<<<<<< HEAD
// ErrInsufficientDockerStorage is thrown when there is not more storage for docker
var ErrInsufficientDockerStorage = &FailFastError{errors.New("insufficient docker storage, no space left on device")}
=======
// ErrNetworkSubnetTaken is thrown when a subnet is taken by another network
var ErrNetworkSubnetTaken = errors.New("subnet is taken")

// ErrNetworkNotFound is when given network was not found
var ErrNetworkNotFound = errors.New("kic network not found")

// ErrNetworkGatewayTaken is when given network gatway is taken
var ErrNetworkGatewayTaken = errors.New("network gateway is taken")

// ErrNetworkInUse is when trying to delete a network which is attached to another container
var ErrNetworkInUse = errors.New("unable to delete a network that is attached to a running container")
>>>>>>> bc3db0d7

// LogContainerDebug will print relevant docker/podman infos after a container fails
func LogContainerDebug(ociBin string, name string) string {
	rr, err := containerInspect(ociBin, name)
	if err != nil {
		glog.Warningf("Filed to get postmortem inspect. %s :%v", rr.Command(), err)
	} else {
		glog.Infof("Postmortem inspect (%q): %s", rr.Command(), rr.Output())
	}

	rr, err = containerLogs(ociBin, name)
	if err != nil {
		glog.Warningf("Filed to get postmortem logs. %s :%v", rr.Command(), err)
	} else {
		glog.Infof("Postmortem logs (%q): %s", rr.Command(), rr.Output())
	}
	if ociBin == Docker {
		di, err := dockerSystemInfo()
		if err != nil {
			glog.Warningf("Failed to get postmortem docker info: %v", err)
		} else {
			glog.Infof("postmortem docker info: %+v", di)
		}
	} else {
		pi, err := podmanSystemInfo()
		if err != nil {
			glog.Warningf("couldn't get postmortem info, failed to to run podman info: %v", err)
		} else {
			glog.Infof("postmortem podman info: %+v", pi)
		}
	}

	if rr.Stdout.Len() == 0 {
		return ""
	}

	// If available, return an excerpt of the post-mortem logs for inclusion in error message
	excerpt := strings.Split(strings.TrimSpace(rr.Stdout.String()), "\n")
	if len(excerpt) > 4 {
		excerpt = excerpt[len(excerpt)-4:]
	}
	return strings.Join(excerpt, "\n")
}

// containerLogs will return out the logs for a container
func containerLogs(ociBin string, name string) (*RunResult, error) {
	if ociBin == Docker {
		return runCmd(exec.Command(ociBin, "logs", "--timestamps", "--details", name))
	}
	// podman doesn't have --details
	return runCmd(exec.Command(ociBin, "logs", "--timestamps", name))
}

// containerInspect will return the inspect for a container
func containerInspect(ociBin string, name string) (*RunResult, error) {
	return runCmd(exec.Command(ociBin, "inspect", name))
}<|MERGE_RESOLUTION|>--- conflicted
+++ resolved
@@ -48,10 +48,9 @@
 // ErrDaemonInfo is thrown when docker/podman info is failing or not responding
 var ErrDaemonInfo = errors.New("daemon info not responding")
 
-<<<<<<< HEAD
 // ErrInsufficientDockerStorage is thrown when there is not more storage for docker
 var ErrInsufficientDockerStorage = &FailFastError{errors.New("insufficient docker storage, no space left on device")}
-=======
+
 // ErrNetworkSubnetTaken is thrown when a subnet is taken by another network
 var ErrNetworkSubnetTaken = errors.New("subnet is taken")
 
@@ -63,7 +62,6 @@
 
 // ErrNetworkInUse is when trying to delete a network which is attached to another container
 var ErrNetworkInUse = errors.New("unable to delete a network that is attached to a running container")
->>>>>>> bc3db0d7
 
 // LogContainerDebug will print relevant docker/podman infos after a container fails
 func LogContainerDebug(ociBin string, name string) string {
