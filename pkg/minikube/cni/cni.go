--- conflicted
+++ resolved
@@ -82,13 +82,10 @@
 		return KindNet{cc: cc}, nil
 	case "bridge":
 		return Bridge{cc: cc}, nil
-<<<<<<< HEAD
 	case "calico":
 		return Calico{cc: cc}, nil
-=======
 	case "cilium":
 		return Cilium{cc: cc}, nil
->>>>>>> bb2fb3ad
 	case "flannel":
 		return Flannel{cc: cc}, nil
 	default:
