--- conflicted
+++ resolved
@@ -33,30 +33,14 @@
 	// Note: changing this logic requires bumping the preload version
 	// Should match `PauseVersion` in:
 	// https://github.com/kubernetes/kubernetes/blob/master/cmd/kubeadm/app/constants/constants.go
-<<<<<<< HEAD
 	// https://github.com/kubernetes/kubernetes/blob/master/cmd/kubeadm/app/constants/constants_unix.go
-	pv := "3.5"
+	pv := "3.6"
 
 	majorMinorVersion := fmt.Sprintf("v%d.%d", v.Major, v.Minor)
 	imageName := path.Join(kubernetesRepo(mirror), "pause")
 
 	if pVersion, ok := constants.KubeadmImages[majorMinorVersion][imageName]; ok {
 		pv = pVersion
-=======
-	pv := "3.6"
-	// https://github.com/kubernetes/kubernetes/blob/master/cmd/kubeadm/app/constants/constants_unix.go
-	if semver.MustParseRange("<1.23.0-alpha.2")(v) {
-		pv = "3.5"
-	}
-	if semver.MustParseRange("<1.22.0-alpha.3")(v) {
-		pv = "3.4.1"
-	}
-	if semver.MustParseRange("<1.21.0-alpha.3")(v) {
-		pv = "3.2"
-	}
-	if semver.MustParseRange("<1.18.0-alpha.0")(v) {
-		pv = "3.1"
->>>>>>> d72d87f2
 	}
 
 	return fmt.Sprintf("%s:%s", imageName, pv)
