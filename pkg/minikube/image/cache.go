--- conflicted
+++ resolved
@@ -74,17 +74,10 @@
 }
 
 // saveToTarFile caches an image
-<<<<<<< HEAD
-func saveToTarFile(iname, dst string) error {
+func saveToTarFile(iname, rawDest string) error {
 	start := time.Now()
 	defer func() {
-		glog.Infof("cache image %q -> %s to local destination -> %q", iname, dst, time.Since(start))
-=======
-func saveToTarFile(image, rawDest string) error {
-	start := time.Now()
-	defer func() {
-		glog.Infof("cache image %q -> %q took %s", image, rawDest, time.Since(start))
->>>>>>> 0a9e8b03
+		glog.Infof("cache image %q -> %q took %s", iname, rawDest, time.Since(start))
 	}()
 
 	// OS-specific mangling of destination path
@@ -123,17 +116,12 @@
 	if err != nil {
 		glog.Warningf("unable to retrieve image: %v", err)
 	}
-<<<<<<< HEAD
 	if img == nil {
 		return errors.Wrapf(err, "nil image for %s", iname)
 	}
 
-	glog.Infoln("opening: ", dstPath)
-	f, err := ioutil.TempFile(filepath.Dir(dstPath), filepath.Base(dstPath)+".*.tmp")
-=======
 	glog.Infoln("opening: ", dst)
 	f, err := ioutil.TempFile(filepath.Dir(dst), filepath.Base(dst)+".*.tmp")
->>>>>>> 0a9e8b03
 	if err != nil {
 		return err
 	}
